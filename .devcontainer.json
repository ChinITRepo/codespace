{
    "extensions": [
        "/opt/cs50/extensions/cs50-0.0.1.vsix",
        "/opt/cs50/extensions/phpliteadmin-0.0.1.vsix",
        "cs50.ddb50",
        "cs50.extension-uninstaller",
        "cs50.lab50",
        "cs50.markdown50",
        "cs50.vscode-presentation-mode",
        "ms-python.python",
        "ms-vscode.cpptools",
        "ms-vscode.hexeditor",
        "ms-vsliveshare.vsliveshare-pack",
        "redhat.java",
        "tomoki1207.pdf",
        "vscjava.vscode-java-debug",
        "vsls-contrib.gitdoc"
    ],
    "forwardPorts": [
        5000, // Flask
        5900, // VNC server
        6081, // VNC client
        8080, // http-server
        8082  // phpLiteAdmin
    ],
    "image": "ghcr.io/cs50/codespace",
    "postCreateCommand": "/opt/cs50/bin/postCreateCommand",
    "remoteEnv": { 
<<<<<<< HEAD
        "GH_TOKEN": "${localEnv:CS50_TOKEN}"
=======
        "TZ": "${localEnv:CS50_TZ}"
>>>>>>> 1e695ebb
    },
    "settings": {
        "breadcrumbs.enabled": false,
        "C_Cpp.autocomplete": "Disabled",
        "C_Cpp.codeFolding": "Disabled",
        "C_Cpp.debugShortcut": false,
        "C_Cpp.dimInactiveRegions": false,
        "C_Cpp.doxygen.generateOnType": false,
        "C_Cpp.enhancedColorization": "Enabled",
        "C_Cpp.errorSquiggles": "Disabled",
        "editor.autoClosingQuotes": "never",
        "editor.colorDecorators": false,
        "editor.emptySelectionClipboard": false,
        "editor.folding": false,
        "editor.foldingHighlight": false,
        "editor.guides.indentation": false,
        "editor.hover.enabled": false,
        "editor.lightbulb.enabled": false,
        "editor.matchBrackets": "never",
        "editor.minimap.enabled": false,
        "editor.occurrencesHighlight": false,
        "editor.parameterHints.enabled": false,
        "editor.quickSuggestions": {
            "other": "off",
            "comments": "off",
            "strings": "off"
        },
        "editor.renderWhitespace": "selection",
        "editor.selectionHighlight": false,
        "editor.semanticTokenColorCustomizations": {
            "[GitHub Dark Default]": {
                "rules": {
                    "type": "#FF7E76"
                }
            },
            "[GitHub Light Default]": {
                "rules": {
                    "type": "#D2343F"
                }
            }
        },
        "editor.suggestOnTriggerCharacters": false,
        "extensions.ignoreRecommendations": true,
        "explorer.compactFolders": false,
        "extension-uninstaller.uninstall": [
            "github.copilot",
            "github.copilot-nightly",
            "ms-toolsai.vscode-jupyter-cell-tags",
            "tabnine.tabnine-vscode"
        ],
        "files.autoSave": "afterDelay",
        "files.exclude": {
            "**/.*": true
        },
        "files.trimTrailingWhitespace": true,
        "files.watcherExclude": {
            "**/.git/objects/**": true,
            "**/.git/subtree-cache/**": true,
            "**/node_modules/*/**": true
        },
        "git.autofetch": true, /* Disable "Would you like Code to periodically run 'git fetch'?" toast */
        "github.codespaces.devcontainerChangedNotificationStyle": "none",
        "git.decorations.enabled": false,
        "git.terminalAuthentication": true,
        "github.gitAuthentication": true,
        "gitdoc.autoPull": "off",
        "gitdoc.enabled": true,
        "gitdoc.commitMessageFormat": "ccc, LLL d, kkkk, h:mm a ZZ",
        "gitdoc.commitValidationLevel": "none",
        "gitdoc.pullOnOpen": false,
        "html.suggest.html5": false,
        "java.server.launchMode": "Standard",
        "java.configuration.runtimes": [
            {
                "name": "JavaSE-18",
                "path": "/opt/jdk-18.0.2.1", /* env | grep JAVA_HOME (set in cs50/cli) */
                "default": true
            }
        ],
        "java.inlayHints.parameterNames.enabled": "none",
        "java.debug.settings.enableRunDebugCodeLens": false,
        "javascript.suggest.enabled": false,
        "javascript.validate.enable": false, /* Disable red squiggles */
        "problems.decorations.enabled": false,
        "remote.otherPortsAttributes": {
            "onAutoForward": "silent"
        },
        "scm.countBadge": "off",
        "terminal.integrated.commandsToSkipShell": [
            "workbench.action.toggleSidebarVisibility"
        ],
        "terminal.integrated.defaultProfile.linux": "bash",
        "terminal.integrated.gpuAcceleration": "off",
        "terminal.integrated.profiles.linux": {
            "bash": {
                "args": [
                    "--login"
                ],
                "icon": "terminal",
                "path": "bash"
            },
            "JavaScript Debug Terminal": null
        },
        "terminal.integrated.persistentSessionReviveProcess": "never",
        "terminal.integrated.sendKeybindingsToShell": true,
        "terminal.integrated.shellIntegration.enabled": true,
        "terminal.integrated.shellIntegration.decorationsEnabled": "never", /* Remove decoration for each command */
        "terminal.integrated.tabs.description": "${task}${separator}${local}", /* Remove cwdFolder from description */
        "terminal.integrated.tabs.showActiveTerminal": "never",
        "window.autoDetectColorScheme": true,
        "workbench.colorCustomizations": {
            "editor.lineHighlightBorder": "#0000", /* Disable gray border-{bottom,top} on active line */
            "editorError.foreground": "#0000", /* Disable red squiggles */
            "editorWarning.foreground": "#0000", /* Disable yellow squiggles */
            "editorGutter.addedBackground": "#0000",
            "editorGutter.deletedBackground": "#0000",
            "editorGutter.modifiedBackground": "#0000", /* Disable yellow bars to left of lines modified since last commit */
            "[GitHub Dark Default]": {
                "activityBar.background": "#000",
                "editor.background": "#000",
                "editor.lineHighlightBackground": "#0000",
                "editor.lineHighlightBorder": "#0000",
                "editorWhitespace.foreground": "#59A5FC",
                "panel.background": "#000",
                "sideBar.background": "#000",
                "terminal.foreground": "#fff",
                "terminal.background": "#000"
            },
            "[GitHub Light Default]": {
                "activityBar.background": "#fff",
                "editor.background": "#fff",
                "editor.lineHighlightBackground": "#fff0",
                "editor.lineHighlightBorder": "#fff0",
                "editorWhitespace.foreground": "#1167D7",
                "panel.background": "#fff",
                "sideBar.background": "#fff",
                "terminal.foreground": "#000",
                "terminal.background": "#fff"
            }
        },
        "window.commandCenter": false,
        "workbench.editorAssociations": {
            "*.wav": "vscode.audioPreview",
            "README.md": "lab50.editor"
        },
        "workbench.editor.closeOnFileDelete": true,
        "workbench.editor.enablePreview": false,
        "workbench.editor.untitled.hint": "hidden",
        "workbench.iconTheme": "vs-minimal", /* Simplify icons */
        "workbench.preferredDarkColorTheme": "GitHub Dark Default",
        "workbench.preferredLightColorTheme": "GitHub Light Default",
        "workbench.startupEditor": "none",
        "workbench.statusBar.visible": false,
        "workbench.tips.enabled": false,
        "workbench.welcomePage.walkthroughs.openOnInstall": false
    }
}<|MERGE_RESOLUTION|>--- conflicted
+++ resolved
@@ -26,11 +26,8 @@
     "image": "ghcr.io/cs50/codespace",
     "postCreateCommand": "/opt/cs50/bin/postCreateCommand",
     "remoteEnv": { 
-<<<<<<< HEAD
-        "GH_TOKEN": "${localEnv:CS50_TOKEN}"
-=======
+        "GH_TOKEN": "${localEnv:CS50_TOKEN}",
         "TZ": "${localEnv:CS50_TZ}"
->>>>>>> 1e695ebb
     },
     "settings": {
         "breadcrumbs.enabled": false,
