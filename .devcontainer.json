--- conflicted
+++ resolved
@@ -36,11 +36,8 @@
                 "C_Cpp.doxygen.generateOnType": false,
                 "C_Cpp.enhancedColorization": "enabled",
                 "C_Cpp.errorSquiggles": "disabled",
-<<<<<<< HEAD
                 "C_Cpp.formatting": "clangFormat",
-=======
                 "diffEditor.diffAlgorithm": "advanced",
->>>>>>> 3a801622
                 "editor.autoClosingQuotes": "never",
                 "editor.colorDecorators": false,
                 "editor.emptySelectionClipboard": false,
