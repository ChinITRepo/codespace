--- conflicted
+++ resolved
@@ -15,11 +15,6 @@
                 "/opt/cs50/extensions/style50-0.0.1.vsix",
                 "cs50.ddb50",
                 "cs50.extension-uninstaller",
-<<<<<<< HEAD
-=======
-                "cs50.lab50",
-                "cs50.markdown50",
-                "cs50.vscode-presentation-mode",
                 "ms-ceintl.vscode-language-pack-cs",
                 "ms-ceintl.vscode-language-pack-de",
                 "ms-ceintl.vscode-language-pack-es",
@@ -33,7 +28,6 @@
                 "ms-ceintl.vscode-language-pack-ru",
                 "ms-ceintl.vscode-language-pack-zh-hans",
                 "ms-ceintl.vscode-language-pack-zh-hant",
->>>>>>> ce66b4c9
                 "ms-python.python",
                 "ms-vscode.cpptools",
                 "ms-vscode.hexeditor",
