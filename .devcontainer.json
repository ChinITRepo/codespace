--- conflicted
+++ resolved
@@ -16,9 +16,6 @@
         "vscjava.vscode-java-debug",
         "vsls-contrib.gitdoc"
     ],
-<<<<<<< HEAD
-    "forwardPorts": [5000, 8080],
-=======
     "forwardPorts": [
         5000, // Flask
         5900, // VNC server
@@ -26,7 +23,6 @@
         8080, // http-server
         8082  // phpLiteAdmin
     ],
->>>>>>> a54e9dd4
     "image": "ghcr.io/cs50/codespace",
     "postCreateCommand": "/opt/cs50/bin/postCreateCommand",
     "settings": {
