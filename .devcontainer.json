--- conflicted
+++ resolved
@@ -25,12 +25,8 @@
     ],
     "image": "ghcr.io/cs50/codespace",
     "postCreateCommand": "/opt/cs50/bin/postCreateCommand",
-<<<<<<< HEAD
-    "remoteEnv": { 
-=======
     "remoteEnv": {
         "CS50_GH_USER": "${localEnv:GITHUB_USER}",
->>>>>>> 2d68f0e3
         "GH_TOKEN": "${localEnv:CS50_TOKEN}",
         "TZ": "${localEnv:CS50_TZ}"
     },
